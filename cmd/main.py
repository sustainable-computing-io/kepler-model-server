--- conflicted
+++ resolved
@@ -372,17 +372,11 @@
                     elif dyn_data is not None:
                         assert_train(trainer, dyn_data, energy_components)
             # save data
-<<<<<<< HEAD
             data_saved_path = get_preprocess_folder(pipeline.path)
-            save_csv(data_saved_path, get_general_filename("preprocess", energy_source, feature_group, ModelOutputType.AbsPower, args.extractor), abs_data)
-            save_csv(data_saved_path, get_general_filename("preprocess", energy_source, feature_group, ModelOutputType.DynPower, args.extractor, args.isolator), dyn_data)
-=======
-            data_saved_path = os.path.join(pipeline.path, preprocessed_data_folder)
             if abs_data is not None:
-                save_csv(data_saved_path, get_preprocessed_data_filename(energy_source, feature_group, ModelOutputType.AbsPower), abs_data)
+                save_csv(data_saved_path, get_general_filename("preprocess", energy_source, feature_group, ModelOutputType.AbsPower, args.extractor), abs_data)
             if dyn_data is not None:
-                save_csv(data_saved_path, get_preprocessed_data_filename(energy_source, feature_group, ModelOutputType.DynPower), dyn_data)
->>>>>>> 167b2b6b
+                save_csv(data_saved_path, get_general_filename("preprocess", energy_source, feature_group, ModelOutputType.DynPower, args.extractor, args.isolator), dyn_data)
 
 
         print("=========== Train {} Summary ============".format(energy_source))
