--- conflicted
+++ resolved
@@ -45,11 +45,8 @@
 
 wait_for_kepler() {
     kubectl rollout status ds kepler-exporter -n kepler --timeout 5m
-<<<<<<< HEAD
-=======
     kubectl describe ds -n kepler kepler-exporter
     kubectl get po -n kepler
->>>>>>> 9eb0c0d4
 }
 
 wait_for_server() {
